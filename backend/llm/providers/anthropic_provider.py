import os
import logging
import anthropic
from typing import Dict, Any, Optional

logger = logging.getLogger(__name__)


class AnthropicProvider:
    """Anthropic API provider for LLM completions."""

    # Configuration constants
    MAX_TOKENS = 1500  # Maximum tokens for completion

    def __init__(self, model: str):
        self.model = model

        # Validate API key is present
        api_key = os.getenv("ANTHROPIC_API_KEY")
        if not api_key:
            logger.error("ANTHROPIC_API_KEY environment variable is not set.")
            raise RuntimeError(
                "ANTHROPIC_API_KEY environment variable is required to use the AnthropicProvider."
            )

        self.client = anthropic.Anthropic(api_key=api_key)

        # Model-specific pricing (per 1K tokens) - map actual API model names to pricing
        self.pricing = {
            "claude-3-5-sonnet-20241022": {"input": 0.003, "output": 0.015},
            "claude-3-haiku-20240307": {"input": 0.00025, "output": 0.00125},
            "claude-3-sonnet-20240229": {"input": 0.003, "output": 0.015},
            "claude-3-opus-20240229": {"input": 0.015, "output": 0.075},
        }

    def complete(
        self,
        prompt: str,
        context: Dict[str, Any],
        temperature: float = 0.1,
        max_tokens: Optional[int] = None,
    ) -> Dict[str, Any]:
        """Generate completion using Anthropic API."""
        # Use provided max_tokens or fall back to default
        tokens = max_tokens if max_tokens is not None else self.MAX_TOKENS

        try:
            message = self.client.messages.create(
                model=self.model,
                max_tokens=tokens,
                temperature=temperature,
                system=prompt,
                messages=[{"role": "user", "content": str(context)}],
            )

            usage = message.usage
            pricing = self.pricing.get(self.model, {"input": 0.008, "output": 0.008})

            # Calculate cost based on actual input/output tokens
            cost_usd = (usage.input_tokens / 1000) * pricing["input"] + (
                usage.output_tokens / 1000
            ) * pricing["output"]

            # Safely extract text content
            if not message.content or len(message.content) == 0:
                raise RuntimeError("Anthropic API returned empty content")

<<<<<<< HEAD
            # Handle different content block types safely
            content_block = message.content[0]
            if hasattr(content_block, "text") and hasattr(content_block, "__class__"):
                # This is likely a TextBlock - access text safely
                text_content = content_block.text  # type: ignore
            else:
                # For other block types, convert to string
                text_content = str(content_block)
=======
            # Get first text content block
            first_content = message.content[0]
            try:
                # Try to access text attribute for TextBlock
                text_content = getattr(first_content, "text", str(first_content))
            except Exception:
                text_content = str(first_content)
>>>>>>> e1f52635

            return {
                "text": text_content,
                "tokens": usage.input_tokens + usage.output_tokens,
                "input_tokens": usage.input_tokens,
                "output_tokens": usage.output_tokens,
                "cost_usd": round(cost_usd, 6),
            }

        except Exception as e:
            logger.error(f"Anthropic API error for model {self.model}: {str(e)}")
            raise RuntimeError("Anthropic API error. Please check logs for details.")<|MERGE_RESOLUTION|>--- conflicted
+++ resolved
@@ -65,24 +65,14 @@
             if not message.content or len(message.content) == 0:
                 raise RuntimeError("Anthropic API returned empty content")
 
-<<<<<<< HEAD
-            # Handle different content block types safely
+            # Handle different content block types safely - simplified per Copilot feedback
             content_block = message.content[0]
-            if hasattr(content_block, "text") and hasattr(content_block, "__class__"):
+            if hasattr(content_block, "text"):
                 # This is likely a TextBlock - access text safely
                 text_content = content_block.text  # type: ignore
             else:
                 # For other block types, convert to string
                 text_content = str(content_block)
-=======
-            # Get first text content block
-            first_content = message.content[0]
-            try:
-                # Try to access text attribute for TextBlock
-                text_content = getattr(first_content, "text", str(first_content))
-            except Exception:
-                text_content = str(first_content)
->>>>>>> e1f52635
 
             return {
                 "text": text_content,
