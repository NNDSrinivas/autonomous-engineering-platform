import yaml
import time
import os
import logging
import re
import unicodedata
from dataclasses import dataclass, replace
from typing import Dict, List, Any, Tuple, Optional, Union
from sqlalchemy.orm import Session
from .providers.openai_provider import OpenAIProvider
from .providers.anthropic_provider import AnthropicProvider
from .audit import get_audit_service, AuditLogEntry
from ..core.utils import generate_prompt_hash, format_cost_usd
from ..core.validation_helpers import validate_telemetry_value
from ..telemetry.metrics import LLM_CALLS, LLM_TOKENS, LLM_COST, LLM_LATENCY

logger = logging.getLogger(__name__)


@dataclass
class AuditContext:
    """Encapsulates audit logging parameters for LLM calls."""

    db: Optional[Session] = None
    prompt_hash: Optional[str] = None
    org_id: Optional[str] = None
    user_id: Optional[str] = None


class ModelRouter:
    """Routes LLM requests to appropriate providers with fallback support."""

    # Security and validation constants
    MAX_STRING_LENGTH = 10000  # Limit individual string values
    MAX_CONTEXT_SIZE = 50000  # Limit total context size
    MAX_LIST_SIZE = 100  # Limit list size in sanitization

    def _sanitize_context(self, context: Dict[str, Any]) -> Dict[str, Any]:
        """Sanitize context data to prevent injection attacks and limit size."""
        sanitized = {}

        def sanitize_value(value, max_len=self.MAX_STRING_LENGTH):
            if isinstance(value, str):
                # Remove potentially dangerous characters and normalize Unicode

                # Normalize Unicode to prevent normalization attacks
                sanitized_str = unicodedata.normalize("NFKC", value)

                # Remove control characters (except whitespace: \t, \n, \r)
                sanitized_str = re.sub(
                    r"[\x00-\x08\x0B\x0C\x0E-\x1F\x7F-\x9F]", "", sanitized_str
                )

                # Remove potentially dangerous Unicode categories
                sanitized_str = "".join(
                    char
                    for char in sanitized_str
                    if unicodedata.category(char) not in ["Cc", "Cf", "Co", "Cs"]
                )

                # Truncate to max_len to prevent excessively long strings (security limit)
                return sanitized_str[:max_len]
            elif isinstance(value, dict):
                return {k: sanitize_value(v) for k, v in value.items()}
            elif isinstance(value, list):
                return [
                    sanitize_value(item) for item in value[: self.MAX_LIST_SIZE]
                ]  # Limit list size
            else:
                return value

        for key, value in context.items():
            if len(str(sanitized)) > self.MAX_CONTEXT_SIZE:
                break
            sanitized[key] = sanitize_value(value)

        return sanitized

    def __init__(self, config_path: str = "config/model-router.yaml"):
        self.providers = {
            "gpt-4-1106-preview": OpenAIProvider("gpt-4-1106-preview"),
            "gpt-4o": OpenAIProvider("gpt-4o"),
            "gpt-4o-mini": OpenAIProvider("gpt-4o-mini"),
            "claude-3-5": AnthropicProvider("claude-3-5-sonnet-20241022"),
            "claude-3-haiku": AnthropicProvider("claude-3-haiku-20240307"),
            "claude-3-sonnet": AnthropicProvider("claude-3-sonnet-20240229"),
        }

        self.routes: Dict[str, str] = {}
        self.budgets: Dict[str, Any] = {}
        self.fallbacks: Dict[str, List[str]] = {}
        self.usage_stats: Dict[str, Dict[str, Any]] = {}

        self._load_config(config_path)

    def _load_config(self, path: str) -> None:
        """Load configuration from YAML file."""
        try:
            if not os.path.exists(path):
                logger.warning(f"Config file {path} not found, using defaults")
                self._use_defaults()
                return

            with open(path, "r") as f:
                config = yaml.safe_load(f)

            self.routes = config.get("routes", {})
            self.budgets = config.get("budgets", {})
            self.fallbacks = config.get("fallbacks", {})

            logger.info(f"Loaded model router config from {path}")

        except Exception as e:
            logger.error(f"Failed to load config from {path}: {e}")
            self._use_defaults()

    def _use_defaults(self) -> None:
        """Use default configuration."""
        self.routes = {
            "plan": "claude-3-5",
            "code": "gpt-4-1106-preview",
            "codegen": "gpt-4-1106-preview",  # Add codegen routing
            "review": "gpt-4o-mini",
        }
        self.budgets = {
            "plan": {"tokens": 40000, "seconds": 60},
            "code": {"tokens": 40000, "seconds": 60},
            "codegen": {"tokens": 40000, "seconds": 60},  # Add codegen budget
            "review": {"tokens": 40000, "seconds": 60},
        }
        self.fallbacks = {
            "plan": ["gpt-4o", "claude-3-haiku"],
            "code": ["gpt-4o", "claude-3-5"],
            "codegen": ["gpt-4o", "claude-3-5"],  # Add codegen fallbacks
            "review": ["gpt-4-1106-preview", "claude-3-haiku"],
        }

    def call(
        self,
        phase: str,
        prompt: str,
        context: Dict[str, Any],
        audit_context: Optional[AuditContext] = None,
        temperature: Optional[float] = None,
        max_tokens: Optional[int] = None,
    ) -> Tuple[str, Dict[str, Any]]:
        """
        Route LLM call to appropriate provider with fallback support.
        Records telemetry metrics and audit logs for each attempt.

        Args:
            phase: The phase/task type (plan, code, review, etc.)
            prompt: The system prompt
            context: Context data to send to the model
            audit_context: Optional AuditContext object containing audit information such as
                - db: Database session for audit logging
                - prompt_hash: SHA256 hash of prompt+context for audit
                - org_id: Organization ID for multi-tenant support
                - user_id: User ID for audit tracking
            temperature: Optional temperature override for the model
            max_tokens: Optional max_tokens override for the model

        Returns:
            Tuple of (response_text, telemetry_data)
        """
        model_name = self.routes.get(phase)
        if not model_name:
            raise ValueError(f"No model configured for phase: {phase}")

        fallback_models = self.fallbacks.get(phase, [])
        candidates = [model_name] + fallback_models

        # Initialize audit context if not provided
        if audit_context is None:
            audit_context = AuditContext()

        # Ensure prompt hash is generated
        if audit_context.prompt_hash is None:
            generated_hash = generate_prompt_hash(prompt, context)
            audit_context = replace(audit_context, prompt_hash=generated_hash)

        last_error = None

        for candidate in candidates:
            provider = self.providers.get(candidate)
            if not provider:
                logger.warning(f"Provider not found for model: {candidate}")
                continue

            start_time = time.time()
            status = "ok"
            tokens = 0
            cost = 0.0
            error_message = None

            try:
                logger.info(f"Calling model {candidate} for phase {phase}")
                sanitized_context = self._sanitize_context(context)

                # Prepare parameters for provider.complete call
                complete_kwargs = {}
                if temperature is not None:
                    complete_kwargs["temperature"] = temperature
                if max_tokens is not None:
                    complete_kwargs["max_tokens"] = max_tokens

                result = provider.complete(prompt, sanitized_context, **complete_kwargs)

                # Safely convert telemetry values with validation using centralized helpers
                tokens_raw = result.get("tokens", 0)
                cost_raw = result.get("cost_usd", 0.0)

                # Use centralized validation for consistent error handling
                tokens = validate_telemetry_value(tokens_raw, int)
                cost = validate_telemetry_value(cost_raw, float)

                # Calculate latency for successful call
                latency_ms = (time.time() - start_time) * 1000

                # Record Prometheus metrics
                self._record_metrics(phase, candidate, status, latency_ms, tokens, cost)

                # Record audit log (transaction managed by caller)
                if audit_context.db is not None:
                    # Log warning if prompt_hash is missing for debugging
                    if audit_context.prompt_hash is None:
                        logger.warning(
                            f"Missing prompt_hash in audit context for phase {phase}, model {candidate}"
                        )

                    audit_entry = AuditLogEntry(
                        phase=phase,
                        model=candidate,
                        status=status,
<<<<<<< HEAD
                        prompt_hash=audit_context.prompt_hash or "unknown",
=======
                        prompt_hash=audit_context.prompt_hash or "<missing>",
>>>>>>> fc65a08e
                        tokens=tokens,
                        cost_usd=cost,
                        latency_ms=int(latency_ms),
                        org_id=audit_context.org_id,
                        user_id=audit_context.user_id,
                    )
                    get_audit_service().log_success(audit_context.db, audit_entry)

                # Build telemetry data
                telemetry = {
                    "phase": phase,
                    "model": candidate,
                    "tokens": tokens,
                    "input_tokens": result.get("input_tokens", 0),
                    "output_tokens": result.get("output_tokens", 0),
                    "cost_usd": cost,
                    "latency_ms": int(latency_ms),
                    "timestamp": time.time(),
                }

                # Track usage statistics
                self._update_usage_stats(candidate, telemetry)

                # Format log message using telemetry values for consistency
                formatted_cost = format_cost_usd(telemetry["cost_usd"])
                logger.info(
                    f"Successfully completed {phase} with {candidate}: "
                    f"{telemetry['tokens']} tokens, {formatted_cost}, {telemetry['latency_ms']}ms"
                )

                return result["text"], telemetry

            except Exception as e:
                status = "error"
                error_message = str(e)
                last_error = e

                # Calculate latency for failed call
                latency_ms = (time.time() - start_time) * 1000

                # Record error metrics
                self._record_metrics(phase, candidate, status, latency_ms)

                # Record error audit log
                if audit_context.db is not None:
                    # Log warning if prompt_hash is missing for debugging
                    if audit_context.prompt_hash is None:
                        logger.warning(
                            f"Missing prompt_hash in audit context for error in phase {phase}, model {candidate}"
                        )

                    audit_entry = AuditLogEntry(
                        phase=phase,
                        model=candidate,
                        status=status,
<<<<<<< HEAD
                        prompt_hash=audit_context.prompt_hash or "unknown",
=======
                        prompt_hash=audit_context.prompt_hash or "<missing>",
>>>>>>> fc65a08e
                        tokens=0,
                        cost_usd=0.0,
                        latency_ms=int(latency_ms),
                        org_id=audit_context.org_id,
                        user_id=audit_context.user_id,
                        error_message=error_message,
                    )
                    get_audit_service().log_error(audit_context.db, audit_entry)

                logger.warning(f"Model {candidate} failed for phase {phase}: {e}")
                continue

        # All models failed
        raise RuntimeError(
            f"All models failed for phase {phase}. Last error: {last_error}"
        )

    def _validate_metrics_params(
        self,
        phase: str,
        candidate: str,
        status: str,
        latency_ms: float,
        tokens: int = 0,
        cost: float = 0.0,
    ) -> Tuple[str, str, str, float, int, float]:
        """Validate and sanitize metrics parameters once for efficiency."""
        # Use centralized validation helpers
        validated_phase = validate_telemetry_value(phase, str, "unknown")
        validated_candidate = validate_telemetry_value(candidate, str, "unknown")
        validated_status = validate_telemetry_value(status, str, "unknown")
        validated_latency = validate_telemetry_value(latency_ms, float)
        validated_tokens = validate_telemetry_value(tokens, int)
        validated_cost = validate_telemetry_value(cost, float)

        # Additional string validation
        if not validated_phase.strip():
            validated_phase = "unknown"
        if not validated_candidate.strip():
            validated_candidate = "unknown"
        if not validated_status.strip():
            validated_status = "unknown"

        return (
            validated_phase,
            validated_candidate,
            validated_status,
            validated_latency,
            validated_tokens,
            validated_cost,
        )

    def _record_metrics(
        self,
        phase: str,
        candidate: str,
        status: str,
        latency_ms: float,
        tokens: int = 0,
        cost: float = 0.0,
    ) -> None:
        """
        Record Prometheus metrics for LLM calls.
        Parameters are validated for safety before recording.
        """
        try:
            # Validate parameters once for efficiency
            phase, candidate, status, latency_ms, tokens, cost = (
                self._validate_metrics_params(
                    phase, candidate, status, latency_ms, tokens, cost
                )
            )

            LLM_CALLS.labels(phase=phase, model=candidate, status=status).inc()
            LLM_LATENCY.labels(phase=phase, model=candidate).observe(latency_ms)
            if status == "ok":
                LLM_TOKENS.labels(phase=phase, model=candidate).inc(tokens)
                LLM_COST.labels(phase=phase, model=candidate).inc(cost)
        except Exception as metrics_exc:
            logger.warning(f"Failed to record LLM metrics: {metrics_exc}")

    def _update_usage_stats(self, model: str, telemetry: Dict[str, Any]) -> None:
        """Update usage statistics for the model."""
        if model not in self.usage_stats:
            self.usage_stats[model] = {
                "calls": 0,
                "total_tokens": 0,
                "total_cost": 0.0,
                "total_latency": 0.0,
                "last_used": None,
            }

        stats = self.usage_stats[model]
        stats["calls"] += 1
        stats["total_tokens"] += telemetry.get("tokens", 0)
        stats["total_cost"] += telemetry.get("cost_usd", 0)
        stats["total_latency"] += telemetry.get("latency_ms", 0)
        stats["last_used"] = telemetry.get("timestamp")

    def get_usage_stats(self) -> Dict[str, Any]:
        """Get usage statistics for all models."""
        return {
            "models": self.usage_stats,
            "total_calls": sum(stats["calls"] for stats in self.usage_stats.values()),
            "total_tokens": sum(
                stats["total_tokens"] for stats in self.usage_stats.values()
            ),
            "total_cost": sum(
                stats["total_cost"] for stats in self.usage_stats.values()
            ),
        }

<<<<<<< HEAD
    def check_budget(self, phase: str) -> Dict[str, Any]:
        """Check if current usage is within budget limits for the specified phase."""
=======
    def check_budget(self, phase: str) -> Dict[str, Union[bool, int, float]]:
        """Check if current usage is within budget limits for the specified phase.

        Returns:
            Dictionary containing:
            - within_token_budget (bool): Whether token usage is within budget
            - tokens_used (int): Current token usage for the phase
            - token_budget (int|float): Token budget limit (may be inf)
            - token_usage_percent (float): Percentage of budget used
        """
>>>>>>> fc65a08e
        phase_stats = self.usage_stats.get(phase, {})
        phase_budget = self.budgets.get(
            phase, {"tokens": float("inf"), "seconds": float("inf")}
        )

        phase_tokens = phase_stats.get("total_tokens", 0)
        token_budget = phase_budget.get("tokens", float("inf"))

        return {
            "within_token_budget": phase_tokens <= token_budget,
            "tokens_used": phase_tokens,
            "token_budget": token_budget,
            "token_usage_percent": (
                (phase_tokens / token_budget * 100) if token_budget > 0 else 0
            ),
        }


# Global instance for convenience
_router_instance = None


def get_model_router() -> ModelRouter:
    """Get the singleton model router instance."""
    global _router_instance
    if _router_instance is None:
        _router_instance = ModelRouter()
    return _router_instance


def complete_chat(
    system: str,
    user: str,
    model: Optional[str] = None,
    temperature: Optional[float] = None,
    max_tokens: Optional[int] = None,
    timeout_sec: Optional[int] = None,
    task_type: str = "code",
    tags: Optional[Dict[str, str]] = None,
    audit_context: Optional[AuditContext] = None,
) -> str:
    """
    Convenience wrapper for model router that provides a chat-completion interface.

    Args:
        system: System prompt content
        user: User prompt content
        model: Optional model override (otherwise uses task_type routing)
        temperature: Optional temperature override
        max_tokens: Optional max tokens override
        timeout_sec: Optional timeout override (currently unused)
        task_type: Task type for routing (codegen, plan, review, etc.)
        tags: Optional metadata tags for telemetry
        audit_context: Optional audit context for logging

    Returns:
        Generated text response
    """
    router = get_model_router()

    # Build context from parameters for the provider
    context = {"user_prompt": user}
    if tags:
        context.update(tags)

    # Use the model router's call method with task_type as phase
    # Pass through temperature and max_tokens parameters to enable bandit learning
    response_text, telemetry = router.call(
        phase=task_type,
        prompt=system,
        context=context,
        audit_context=audit_context,
        temperature=temperature,
        max_tokens=max_tokens,
    )

    return response_text<|MERGE_RESOLUTION|>--- conflicted
+++ resolved
@@ -232,11 +232,7 @@
                         phase=phase,
                         model=candidate,
                         status=status,
-<<<<<<< HEAD
-                        prompt_hash=audit_context.prompt_hash or "unknown",
-=======
                         prompt_hash=audit_context.prompt_hash or "<missing>",
->>>>>>> fc65a08e
                         tokens=tokens,
                         cost_usd=cost,
                         latency_ms=int(latency_ms),
@@ -292,11 +288,7 @@
                         phase=phase,
                         model=candidate,
                         status=status,
-<<<<<<< HEAD
-                        prompt_hash=audit_context.prompt_hash or "unknown",
-=======
                         prompt_hash=audit_context.prompt_hash or "<missing>",
->>>>>>> fc65a08e
                         tokens=0,
                         cost_usd=0.0,
                         latency_ms=int(latency_ms),
@@ -409,10 +401,6 @@
             ),
         }
 
-<<<<<<< HEAD
-    def check_budget(self, phase: str) -> Dict[str, Any]:
-        """Check if current usage is within budget limits for the specified phase."""
-=======
     def check_budget(self, phase: str) -> Dict[str, Union[bool, int, float]]:
         """Check if current usage is within budget limits for the specified phase.
 
@@ -423,7 +411,6 @@
             - token_budget (int|float): Token budget limit (may be inf)
             - token_usage_percent (float): Percentage of budget used
         """
->>>>>>> fc65a08e
         phase_stats = self.usage_stats.get(phase, {})
         phase_budget = self.budgets.get(
             phase, {"tokens": float("inf"), "seconds": float("inf")}
