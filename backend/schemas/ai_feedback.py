--- conflicted
+++ resolved
@@ -28,11 +28,7 @@
         None, max_length=64, description="Feedback reason category"
     )
     comment: Optional[str] = Field(
-<<<<<<< HEAD
-        None, max_length=1000, description="Optional feedback comment"
-=======
         None, max_length=MAX_COMMENT_LENGTH, description="Optional feedback comment"
->>>>>>> e1f52635
     )
 
 
@@ -103,19 +99,12 @@
 
     model_config = ConfigDict(frozen=True)
 
-<<<<<<< HEAD
-    successes: float = Field(..., description="Success count")
-    failures: float = Field(..., description="Failure count")
-    total_trials: float = Field(..., description="Total trials")
-    success_rate: float = Field(..., ge=0.0, le=1.0, description="Success rate")
-=======
     successes: int = Field(..., description="Success count")
     failures: int = Field(..., description="Failure count")
     total_trials: int = Field(..., description="Total trials")
     success_rate: Optional[float] = Field(
         None, ge=0.0, le=1.0, description="Success rate (None if insufficient data)"
     )
->>>>>>> e1f52635
     confidence: float = Field(..., ge=0.0, le=1.0, description="Confidence level")
 
 
