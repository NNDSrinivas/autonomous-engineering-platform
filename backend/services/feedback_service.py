"""Service layer for AI feedback operations."""

from datetime import datetime, timedelta
from typing import Any, Dict, List, Optional

from sqlalchemy import and_, func, select
from sqlalchemy.ext.asyncio import AsyncSession

from backend.core.utils.hashing import sha256_hash
from backend.models.ai_feedback import AiFeedback, AiGenerationLog, TaskType

# Cache valid task type values for performance
VALID_TASK_TYPES = frozenset(t.value for t in TaskType)


class FeedbackService:
    """Service for managing AI feedback operations."""

    def __init__(self, session: AsyncSession):
        self.session = session

    async def log_generation(
        self,
        org_key: str,
        user_sub: str,
        task_type: str,
        model: str,
        temperature: float,
        params: Dict,
        prompt: str,
        input_fingerprint: Optional[str] = None,
        result_ref: Optional[str] = None,
    ) -> int:
        """Log an AI generation request and return the log ID."""
<<<<<<< HEAD
        prompt_hash = hashlib.sha256(prompt.encode()).hexdigest()[:64]
=======
        # Validate task type
        if task_type not in VALID_TASK_TYPES:
            raise ValueError(
                f"Invalid task_type: {task_type}. Must be one of: {list(VALID_TASK_TYPES)}"
            )

        prompt_hash = sha256_hash(prompt)
>>>>>>> fc65a08e

        log_entry = AiGenerationLog(
            org_key=org_key,
            user_sub=user_sub,
            task_type=task_type,
            input_fingerprint=input_fingerprint,
            model=model,
            temperature=temperature,
            params=params,
            prompt_hash=prompt_hash,
            result_ref=result_ref,
        )

        self.session.add(log_entry)
        await self.session.commit()
        await self.session.refresh(log_entry)
        return log_entry.id  # type: ignore[return-value]

    def _validate_user_match(self, field_value: Any, expected_value: str) -> bool:
        """Helper method to validate user field matches with consistent string conversion."""
        return field_value is not None and str(field_value) == str(expected_value)

    async def submit_feedback(
        self,
        gen_id: int,
        org_key: str,
        user_sub: str,
        rating: int,
        reason: Optional[str] = None,
        comment: Optional[str] = None,
    ) -> bool:
        """Submit feedback for a generation. Returns True if successful."""
        # Verify the generation exists and belongs to the user/org
        gen_result = await self.session.execute(
            select(AiGenerationLog).where(AiGenerationLog.id == gen_id)
        )
        gen_log = gen_result.scalar_one_or_none()

        if gen_log is None:
            return False
        if not self._validate_user_match(gen_log.org_key, org_key):
            return False
        if not self._validate_user_match(gen_log.user_sub, user_sub):
            return False  # Only the original requester can provide feedback

        # Check if feedback already exists for this user/generation
        existing_result = await self.session.execute(
            select(AiFeedback).where(
                and_(
                    AiFeedback.gen_id == gen_id,
                    AiFeedback.user_sub == user_sub,
                    AiFeedback.org_key == org_key,  # Add org_key filter for efficiency
                )
            )
        )
        if existing_result.scalar_one_or_none():
            return False  # Already submitted feedback

        feedback = AiFeedback(
            gen_id=gen_id,
            org_key=org_key,
            user_sub=user_sub,
            rating=rating,
            reason=reason,
            comment=comment,
        )

        self.session.add(feedback)
        await self.session.commit()
        return True

    async def get_feedback_stats(
        self,
        org_key: str,
        days: int = 30,
    ) -> Dict:
        """Get aggregated feedback statistics for an organization."""
        cutoff_date = datetime.utcnow() - timedelta(days=days)

        # Get basic stats
        total_gen_result = await self.session.execute(
            select(func.count(AiGenerationLog.id)).where(
                and_(
                    AiGenerationLog.org_key == org_key,
                    AiGenerationLog.created_at >= cutoff_date,
                )
            )
        )
        total_generations = total_gen_result.scalar() or 0

        total_feedback_result = await self.session.execute(
            select(func.count(AiFeedback.id)).where(
                and_(
                    AiFeedback.org_key == org_key,
                    AiFeedback.created_at >= cutoff_date,
                )
            )
        )
        total_feedback = total_feedback_result.scalar() or 0

        # Get rating distribution
        rating_result = await self.session.execute(
            select(AiFeedback.rating, func.count(AiFeedback.id))
            .where(
                and_(
                    AiFeedback.org_key == org_key,
                    AiFeedback.created_at >= cutoff_date,
                )
            )
            .group_by(AiFeedback.rating)
        )

        ratings = {rating: count for rating, count in rating_result}

        # Get reason distribution
        reason_result = await self.session.execute(
            select(AiFeedback.reason, func.count(AiFeedback.id))
            .where(
                and_(
                    AiFeedback.org_key == org_key,
                    AiFeedback.created_at >= cutoff_date,
                    AiFeedback.reason.isnot(None),
                )
            )
            .group_by(AiFeedback.reason)
        )

        reasons = {reason: count for reason, count in reason_result}

        return {
            "total_generations": total_generations,
            "total_feedback": total_feedback,
            "feedback_rate": (
                round(total_feedback / total_generations * 100, 1)
                if total_generations > 0
                else 0.0
            ),
            "rating_distribution": ratings,
            "reason_distribution": reasons,
            "period_days": days,
        }

    async def get_recent_feedback(
        self,
        org_key: str,
        limit: int = 50,
    ) -> List[Dict]:
        """Get recent feedback entries with generation context."""
        results = await self.session.execute(
            select(
                AiFeedback.id,
                AiFeedback.rating,
                AiFeedback.reason,
                AiFeedback.comment,
                AiFeedback.created_at,
                AiGenerationLog.task_type,
                AiGenerationLog.model,
                AiGenerationLog.temperature,
            )
            .join(AiGenerationLog, AiFeedback.gen_id == AiGenerationLog.id)
            .where(AiFeedback.org_key == org_key)
            .order_by(AiFeedback.created_at.desc())
            .limit(limit)
        )

        return [
            {
                "id": row[0],
                "rating": row[1],
                "reason": row[2],
                "comment": row[3],
                "created_at": row[4].isoformat(),
                "task_type": row[5],
                "model": row[6],
                "temperature": row[7],
            }
            for row in results
        ]<|MERGE_RESOLUTION|>--- conflicted
+++ resolved
@@ -32,9 +32,6 @@
         result_ref: Optional[str] = None,
     ) -> int:
         """Log an AI generation request and return the log ID."""
-<<<<<<< HEAD
-        prompt_hash = hashlib.sha256(prompt.encode()).hexdigest()[:64]
-=======
         # Validate task type
         if task_type not in VALID_TASK_TYPES:
             raise ValueError(
@@ -42,7 +39,6 @@
             )
 
         prompt_hash = sha256_hash(prompt)
->>>>>>> fc65a08e
 
         log_entry = AiGenerationLog(
             org_key=org_key,
