const vscode = acquireVsCodeApi();

window.addEventListener('DOMContentLoaded', () => {
  document.getElementById('signin')?.addEventListener('click', () =>
    vscode.postMessage({ type: 'signin' })
  );
<<<<<<< HEAD
  document.getElementById('openPortal')?.addEventListener('click', () =>
    vscode.postMessage({ type: 'open', url: 'portal:' })
  );
  document.getElementById('signup')?.addEventListener('click', () =>
    vscode.postMessage({ type: 'open', url: 'portal:' })
  );
=======

  document.getElementById('openPortal')?.addEventListener('click', () =>
    vscode.postMessage({ type: 'open', url: 'portal:' })
  );

  document.getElementById('signup')?.addEventListener('click', () =>
    vscode.postMessage({ type: 'open', url: 'portal:' })
  );

>>>>>>> 0e35a488
  document.getElementById('copy')?.addEventListener('click', () => {
    const code = document.getElementById('code')?.textContent;
    if (code) {
      navigator.clipboard.writeText(code);
    }
  });
});

window.addEventListener('message', event => {
  const { type, flow, message } = event.data || {};
<<<<<<< HEAD

  if (type === 'flow') {
    const deviceCard = document.getElementById('device');
    if (deviceCard) {
      deviceCard.style.display = 'block';
    }

    const codeEl = document.getElementById('code');
    if (codeEl) {
      codeEl.textContent = flow.user_code || '';
    }
  }

  if (type === 'done') {
    document.getElementById('signin')?.setAttribute('disabled', 'true');
  }

  if (type === 'error') {
    const deviceCard = document.getElementById('device');
    if (deviceCard) {
      deviceCard.style.display = 'block';
      deviceCard.innerHTML = `
        <div class="h">Something went wrong</div>
        <p class="mono"></p>
        <vscode-button id="retrySignIn">Try again</vscode-button>
      `;

      const messageEl = deviceCard.querySelector('p');
      if (messageEl) {
        messageEl.textContent = message || 'Please try signing in again.';
      }

      document
        .getElementById('retrySignIn')
        ?.addEventListener('click', () => vscode.postMessage({ type: 'signin' }));
=======
  const deviceSection = document.getElementById('device');

  if (type === 'flow' && deviceSection) {
    deviceSection.dataset.visible = 'true';
    deviceSection.setAttribute('aria-hidden', 'false');
    const codeEl = document.getElementById('code');
    if (codeEl) {
      codeEl.textContent = flow?.user_code || '';
    }
  }

  if (type === 'done') {
    document.getElementById('signin')?.setAttribute('disabled', 'true');
    const hint = deviceSection?.querySelector('.hint');
    if (hint) {
      hint.textContent = 'Authentication complete. You can return to the Agent or Plan views to continue.';
    }
  }

  if (type === 'error' && deviceSection) {
    deviceSection.dataset.visible = 'true';
    deviceSection.setAttribute('aria-hidden', 'false');
    deviceSection.classList.add('error');
    const header = deviceSection.querySelector('h2');
    if (header) {
      header.textContent = 'Something went wrong';
    }
    const hint = deviceSection.querySelector('.hint');
    if (hint) {
      hint.textContent = message || 'Please try signing in again.';
>>>>>>> 0e35a488
    }
  }
});<|MERGE_RESOLUTION|>--- conflicted
+++ resolved
@@ -4,14 +4,6 @@
   document.getElementById('signin')?.addEventListener('click', () =>
     vscode.postMessage({ type: 'signin' })
   );
-<<<<<<< HEAD
-  document.getElementById('openPortal')?.addEventListener('click', () =>
-    vscode.postMessage({ type: 'open', url: 'portal:' })
-  );
-  document.getElementById('signup')?.addEventListener('click', () =>
-    vscode.postMessage({ type: 'open', url: 'portal:' })
-  );
-=======
 
   document.getElementById('openPortal')?.addEventListener('click', () =>
     vscode.postMessage({ type: 'open', url: 'portal:' })
@@ -21,7 +13,6 @@
     vscode.postMessage({ type: 'open', url: 'portal:' })
   );
 
->>>>>>> 0e35a488
   document.getElementById('copy')?.addEventListener('click', () => {
     const code = document.getElementById('code')?.textContent;
     if (code) {
@@ -32,43 +23,6 @@
 
 window.addEventListener('message', event => {
   const { type, flow, message } = event.data || {};
-<<<<<<< HEAD
-
-  if (type === 'flow') {
-    const deviceCard = document.getElementById('device');
-    if (deviceCard) {
-      deviceCard.style.display = 'block';
-    }
-
-    const codeEl = document.getElementById('code');
-    if (codeEl) {
-      codeEl.textContent = flow.user_code || '';
-    }
-  }
-
-  if (type === 'done') {
-    document.getElementById('signin')?.setAttribute('disabled', 'true');
-  }
-
-  if (type === 'error') {
-    const deviceCard = document.getElementById('device');
-    if (deviceCard) {
-      deviceCard.style.display = 'block';
-      deviceCard.innerHTML = `
-        <div class="h">Something went wrong</div>
-        <p class="mono"></p>
-        <vscode-button id="retrySignIn">Try again</vscode-button>
-      `;
-
-      const messageEl = deviceCard.querySelector('p');
-      if (messageEl) {
-        messageEl.textContent = message || 'Please try signing in again.';
-      }
-
-      document
-        .getElementById('retrySignIn')
-        ?.addEventListener('click', () => vscode.postMessage({ type: 'signin' }));
-=======
   const deviceSection = document.getElementById('device');
 
   if (type === 'flow' && deviceSection) {
@@ -99,7 +53,6 @@
     const hint = deviceSection.querySelector('.hint');
     if (hint) {
       hint.textContent = message || 'Please try signing in again.';
->>>>>>> 0e35a488
     }
   }
 });