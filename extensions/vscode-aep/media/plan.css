--- conflicted
+++ resolved
@@ -1,18 +1,3 @@
-<<<<<<< HEAD
-.wrap{ padding: 10px; }
-.card{ margin-bottom: 10px; }
-.card.error{ border:1px solid var(--vscode-errorForeground); background: rgba(255, 0, 0, 0.08); }
-.steps{ float:left; width: 40%; }
-.steps ul{ list-style:none; padding:0; }
-.steps li{ padding:6px; border-left:3px solid transparent; cursor:pointer; }
-.steps li.sel{ background: var(--vscode-list-activeSelectionBackground); border-left-color: var(--vscode-focusBorder); }
-.details{ float:right; width: 58%; background: var(--vscode-editor-background); color: var(--vscode-editor-foreground); padding:8px; border-radius:6px; }
-.actions{ clear: both; padding-top: 10px; display:flex; gap:8px; }
-pre{ white-space: pre-wrap; word-break: break-word; }
-.plan-placeholder{ display:flex; flex-direction:column; gap:16px; padding:12px; }
-.plan-placeholder .lead{ color: var(--vscode-descriptionForeground); margin:12px 0; }
-.plan-placeholder .how-it-works{ margin:0; padding-left:20px; color: var(--vscode-descriptionForeground); display:grid; gap:6px; }
-=======
 .plan-shell {
   display: flex;
   flex-direction: column;
@@ -145,5 +130,4 @@
   .plan-layout {
     grid-template-columns: 1fr;
   }
-}
->>>>>>> 0e35a488
+}