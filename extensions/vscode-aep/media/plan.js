const vscode = acquireVsCodeApi();

window.addEventListener('DOMContentLoaded', () => {
<<<<<<< HEAD
  document.querySelectorAll('li[data-i]').forEach((li, index) => {
    li.addEventListener('click', () => {
      vscode.postMessage({ type: 'select', index: parseInt(li.getAttribute('data-i')) });
    });
  });

  document.getElementById('demo-plan')?.addEventListener('click', () => {
    vscode.postMessage({ type: 'load-demo-plan' });
  });
  
  document.getElementById('approve')?.addEventListener('click', () => {
    vscode.postMessage({ type: 'approve' });
  });
  
  document.getElementById('reject')?.addEventListener('click', () => {
    vscode.postMessage({ type: 'reject' });
  });
  
  document.getElementById('apply')?.addEventListener('click', () => {
    vscode.postMessage({ type: 'applyPatch' });
=======
  bind('demo-plan', 'load-demo-plan');
  bind('plan-approve', 'approve');
  bind('plan-reject', 'reject');
  bind('plan-apply', 'applyPatch');
  bind('plan-start', 'start-session');

  document.body.addEventListener('click', event => {
    const step = event.target?.closest('.plan-step[data-i]');
    if (step instanceof HTMLElement) {
      const index = parseInt(step.getAttribute('data-i') ?? '', 10);
      if (!Number.isNaN(index)) {
        vscode.postMessage({ type: 'select', index });
      }
    }
>>>>>>> 0e35a488
  });
});

function bind(id, type) {
  const el = document.getElementById(id);
  if (el) {
    el.addEventListener('click', () => vscode.postMessage({ type }));
  }
}<|MERGE_RESOLUTION|>--- conflicted
+++ resolved
@@ -1,28 +1,6 @@
 const vscode = acquireVsCodeApi();
 
 window.addEventListener('DOMContentLoaded', () => {
-<<<<<<< HEAD
-  document.querySelectorAll('li[data-i]').forEach((li, index) => {
-    li.addEventListener('click', () => {
-      vscode.postMessage({ type: 'select', index: parseInt(li.getAttribute('data-i')) });
-    });
-  });
-
-  document.getElementById('demo-plan')?.addEventListener('click', () => {
-    vscode.postMessage({ type: 'load-demo-plan' });
-  });
-  
-  document.getElementById('approve')?.addEventListener('click', () => {
-    vscode.postMessage({ type: 'approve' });
-  });
-  
-  document.getElementById('reject')?.addEventListener('click', () => {
-    vscode.postMessage({ type: 'reject' });
-  });
-  
-  document.getElementById('apply')?.addEventListener('click', () => {
-    vscode.postMessage({ type: 'applyPatch' });
-=======
   bind('demo-plan', 'load-demo-plan');
   bind('plan-approve', 'approve');
   bind('plan-reject', 'reject');
@@ -37,7 +15,6 @@
         vscode.postMessage({ type: 'select', index });
       }
     }
->>>>>>> 0e35a488
   });
 });
 
