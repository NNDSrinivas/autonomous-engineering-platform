--- conflicted
+++ resolved
@@ -38,31 +38,19 @@
     "views": {
       "aep": [
         {
-<<<<<<< HEAD
-          "id": "aep.chat",
-=======
           "id": "aep.chatView",
->>>>>>> 0e35a488
           "name": "Agent",
           "icon": "$(comment-discussion)",
           "type": "webview"
         },
         {
-<<<<<<< HEAD
-          "id": "aep.plan",
-=======
           "id": "aep.planView",
->>>>>>> 0e35a488
           "name": "Plan & Act",
           "icon": "$(list-ordered)",
           "type": "webview"
         },
         {
-<<<<<<< HEAD
-          "id": "aep.auth",
-=======
           "id": "aep.authView",
->>>>>>> 0e35a488
           "name": "Account",
           "icon": "$(verified)",
           "type": "webview"
