{
  "name": "aep-agent",
  "displayName": "AEP Agent (Preview)",
  "description": "Autonomous Engineering Platform – IDE Agent with Plan & Act approvals and org memory.",
  "version": "0.1.1",
  "publisher": "navralabs",
  "repository": {
    "type": "git",
    "url": "https://github.com/NNDSrinivas/autonomous-engineering-platform.git"
  },
  "engines": { "vscode": "^1.89.0" },
  "categories": ["Other"],
  "activationEvents": [
    "onStartupFinished",
    "onView:aep.chatView",
    "onView:aep.planView",
    "onView:aep.authView",
    "onCommand:aep.signIn",
    "onCommand:aep.startSession",
    "onCommand:aep.openPortal"
  ],
  "main": "./out/extension.js",
  "contributes": {
    "commands": [
      { "command": "aep.signIn", "title": "AEP: Sign In" },
      { "command": "aep.startSession", "title": "AEP: Start Agent Session" },
      { "command": "aep.openPortal", "title": "AEP: Open Web Portal" },
      { "command": "aep.plan.approve", "title": "AEP: Approve Step" },
      { "command": "aep.plan.reject", "title": "AEP: Reject Step" },
      { "command": "aep.applyPatch", "title": "AEP: Apply AI Patch" },
      { "command": "aep.debug.testWebviews", "title": "AEP: Debug Test Webviews" }
    ],
    "viewsContainers": {
      "activitybar": [
        { "id": "aep", "title": "AEP", "icon": "media/aep-activitybar.svg" }
      ]
    },
    "views": {
      "aep": [
        {
<<<<<<< HEAD
          "id": "aep.chat",
=======
          "id": "aep.chatView",
>>>>>>> d9f4c711
          "name": "Agent",
          "icon": "$(comment-discussion)",
          "type": "webview"
        },
        {
<<<<<<< HEAD
          "id": "aep.plan",
=======
          "id": "aep.planView",
>>>>>>> d9f4c711
          "name": "Plan & Act",
          "icon": "$(list-ordered)",
          "type": "webview"
        },
        {
<<<<<<< HEAD
          "id": "aep.auth",
=======
          "id": "aep.authView",
>>>>>>> d9f4c711
          "name": "Account",
          "icon": "$(verified)",
          "type": "webview"
        }
      ]
    },
    "configuration": {
      "type": "object",
      "title": "AEP Agent",
      "properties": {
        "aep.baseUrl": {
          "type": "string","default": "http://localhost:8000","description": "AEP backend base URL"
        },
        "aep.orgId": {
          "type": "string","default": "org-dev","description": "Organization ID"
        },
        "aep.llm": {
          "type": "string","default": "gpt-4o-mini","markdownDescription": "Preferred LLM model (router may override)"
        },
        "aep.portalUrl": { 
          "type": "string", 
          "default": "https://portal.aep.navra.ai", 
          "description": "Sign up / account portal" 
        }
      }
    }
  },
  "scripts": {
    "vscode:prepublish": "webpack --mode production",
    "compile": "webpack --mode development",
    "watch": "webpack --watch",
    "test": "node ./out/test/runTest.js"
  },
  "devDependencies": {
    "@types/vscode": "^1.89.0",
    "@types/node": "^20.11.30",
    "ts-loader": "^9.5.1",
    "typescript": "^5.4.5",
    "webpack": "^5.91.0",
    "webpack-cli": "^5.1.4",
    "@vscode/test-cli": "^0.0.10",
    "@vscode/test-electron": "^2.4.1"
  }
}<|MERGE_RESOLUTION|>--- conflicted
+++ resolved
@@ -38,31 +38,19 @@
     "views": {
       "aep": [
         {
-<<<<<<< HEAD
-          "id": "aep.chat",
-=======
           "id": "aep.chatView",
->>>>>>> d9f4c711
           "name": "Agent",
           "icon": "$(comment-discussion)",
           "type": "webview"
         },
         {
-<<<<<<< HEAD
-          "id": "aep.plan",
-=======
           "id": "aep.planView",
->>>>>>> d9f4c711
           "name": "Plan & Act",
           "icon": "$(list-ordered)",
           "type": "webview"
         },
         {
-<<<<<<< HEAD
-          "id": "aep.auth",
-=======
           "id": "aep.authView",
->>>>>>> d9f4c711
           "name": "Account",
           "icon": "$(verified)",
           "type": "webview"
