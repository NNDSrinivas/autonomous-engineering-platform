import * as vscode from 'vscode';
import { ChatSidebarProvider } from './features/chatSidebar';
import { PlanPanelProvider } from './features/planPanel';
import { Approvals } from './features/approvals';
import { AuthPanel } from './features/authPanel';
import { AEPClient } from './api/client';
import { getConfig } from './config';
import { pollDeviceCode } from './deviceFlow';

const OUTPUT_CHANNEL = 'AEP Agent';
let outputChannel: vscode.OutputChannel | undefined;

export async function activate(context: vscode.ExtensionContext) {
  outputChannel = vscode.window.createOutputChannel(OUTPUT_CHANNEL);
  const output = outputChannel;
  output.appendLine('Activating AEP Agent extension…');

  try {
    const cfg = getConfig();
    output.appendLine(`Using backend ${cfg.baseUrl} for org ${cfg.orgId}`);

    const client = new AEPClient(context, cfg.baseUrl, cfg.orgId);
    await client.hydrateToken(output);
    const approvals = new Approvals(context, client, output);
    const chat = new ChatSidebarProvider(context, client, output);
    const plan = new PlanPanelProvider(context, client, approvals, output);
    const auth = new AuthPanel(context, client, cfg.portalUrl, output);

    const disposables: vscode.Disposable[] = [
<<<<<<< HEAD
      vscode.window.registerWebviewViewProvider('aep.chat', chat, {
        webviewOptions: { retainContextWhenHidden: true }
      }),
      vscode.window.registerWebviewViewProvider('aep.plan', plan, {
        webviewOptions: { retainContextWhenHidden: true }
      }),
      vscode.window.registerWebviewViewProvider('aep.auth', auth, {
=======
      vscode.window.registerWebviewViewProvider('aep.chatView', chat, {
        webviewOptions: { retainContextWhenHidden: true }
      }),
      vscode.window.registerWebviewViewProvider('aep.planView', plan, {
        webviewOptions: { retainContextWhenHidden: true }
      }),
      vscode.window.registerWebviewViewProvider('aep.authView', auth, {
>>>>>>> 0e35a488
        webviewOptions: { retainContextWhenHidden: true }
      }),

      vscode.commands.registerCommand('aep.signIn', () => startDeviceFlow(client, chat, output)),
      vscode.commands.registerCommand('aep.startSession', () => {
        vscode.window.showInformationMessage('Starting an AEP planning session…');
      }),
      vscode.commands.registerCommand('aep.openPortal', () => {
        if (cfg.portalUrl) {
          vscode.env.openExternal(vscode.Uri.parse(cfg.portalUrl));
        }
      }),
      vscode.commands.registerCommand('aep.plan.approve', () => approvals.approveSelected()),
      vscode.commands.registerCommand('aep.plan.reject', () => approvals.rejectSelected()),
      vscode.commands.registerCommand('aep.applyPatch', () => plan.applySelectedPatch())
    ];

    context.subscriptions.push(...disposables, output);
    output.appendLine('AEP Agent extension activated successfully.');
  } catch (error) {
    const message = error instanceof Error ? error.message : String(error);
    output.appendLine(`Activation failed: ${message}`);
    vscode.window.showErrorMessage(
      'AEP Agent extension failed to activate. Check the AEP Agent output channel for details.'
    );
    throw error;
  }
}

async function startDeviceFlow(
  client: AEPClient,
  chat: ChatSidebarProvider,
  output: vscode.OutputChannel
) {
  try {
    const flow = await client.startDeviceCode();
    output.appendLine('Device flow started. Opening browser for verification.');

    const verificationUrl = flow.verification_uri_complete || flow.verification_uri;
    const codeLabel = flow.user_code ? ` (code: ${flow.user_code})` : '';

    vscode.window
      .showInformationMessage(`Open the browser to complete sign-in${codeLabel}`, 'Open Browser')
      .then(selection => {
        if (selection === 'Open Browser' && verificationUrl) {
          vscode.env.openExternal(vscode.Uri.parse(verificationUrl));
        }
      });

    if (!flow.device_code) {
      throw new Error('Device authorization response was missing a device code.');
    }

    await pollDeviceCode(client, flow.device_code, output);
    vscode.window.showInformationMessage('Signed in to AEP successfully.');
    chat.refresh();
  } catch (error) {
    const message = error instanceof Error ? error.message : String(error);
    output.appendLine(`Sign-in failed: ${message}`);
    await client.clearToken();
    vscode.window.showErrorMessage(`AEP sign-in failed: ${message}`);
  }
}

export function deactivate() {
  outputChannel?.appendLine('AEP Agent extension deactivated.');
}<|MERGE_RESOLUTION|>--- conflicted
+++ resolved
@@ -27,15 +27,6 @@
     const auth = new AuthPanel(context, client, cfg.portalUrl, output);
 
     const disposables: vscode.Disposable[] = [
-<<<<<<< HEAD
-      vscode.window.registerWebviewViewProvider('aep.chat', chat, {
-        webviewOptions: { retainContextWhenHidden: true }
-      }),
-      vscode.window.registerWebviewViewProvider('aep.plan', plan, {
-        webviewOptions: { retainContextWhenHidden: true }
-      }),
-      vscode.window.registerWebviewViewProvider('aep.auth', auth, {
-=======
       vscode.window.registerWebviewViewProvider('aep.chatView', chat, {
         webviewOptions: { retainContextWhenHidden: true }
       }),
@@ -43,7 +34,6 @@
         webviewOptions: { retainContextWhenHidden: true }
       }),
       vscode.window.registerWebviewViewProvider('aep.authView', auth, {
->>>>>>> 0e35a488
         webviewOptions: { retainContextWhenHidden: true }
       }),
 
