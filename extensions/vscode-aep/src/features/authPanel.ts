import * as vscode from 'vscode';
import { AEPClient } from '../api/client';
import { boilerplate } from '../webview/view';
import { pollDeviceCode } from '../deviceFlow';

export class AuthPanel implements vscode.WebviewViewProvider {
  private view: vscode.WebviewView | undefined;

  constructor(
    private readonly ctx: vscode.ExtensionContext,
    private readonly client: AEPClient,
    private readonly portalUrl: string,
    private readonly output: vscode.OutputChannel
  ) {}

  resolveWebviewView(view: vscode.WebviewView) {
    this.view = view;
    view.webview.options = { enableScripts: true };

    const body = `
      <div class="aep-shell">
        <section class="panel aurora hero">
          <div class="panel-header">
            <span class="badge badge-offline">Sign in required</span>
            <h1>Connect VS Code to AEP</h1>
            <p class="lead">Authenticate with your organization to unlock chat, planning, and automated code execution.</p>
          </div>
          <div class="panel-actions">
            <vscode-button id="signin" appearance="primary">Start sign-in</vscode-button>
            <vscode-button id="openPortal" appearance="secondary">Open Portal</vscode-button>
            <vscode-button id="signup" appearance="secondary">Create an account</vscode-button>
          </div>
        </section>

        <section class="module auth-status" id="device" data-visible="false" aria-hidden="true">
          <header>
            <div>
              <h2>Device code authentication</h2>
              <p>Follow the prompt in your browser. Enter the code below if requested.</p>
            </div>
          </header>
          <div class="code-display">
            <span id="code" class="code-value">••••••</span>
            <vscode-button id="copy" appearance="secondary">Copy code</vscode-button>
          </div>
          <p class="hint">We keep polling every few seconds until your login completes.</p>
        </section>
      </div>`;
<<<<<<< HEAD

    view.webview.html = boilerplate(view.webview, this.ctx, body, ['base.css'], ['auth.js']);

=======

    view.webview.html = boilerplate(view.webview, this.ctx, body, ['base.css', 'aurora.css'], ['auth.js']);

>>>>>>> 0e35a488
    view.webview.onDidReceiveMessage(async message => {
      try {
        if (message.type === 'open') {
          const targetUrl = message.url === 'portal:' ? this.portalUrl : message.url;
          if (targetUrl) {
            vscode.env.openExternal(vscode.Uri.parse(targetUrl));
          }
          return;
        }

        if (message.type === 'signin') {
          await this.handleSignIn(view);
          return;
        }
      } catch (error: any) {
        const messageText = error?.message ?? String(error);
        await this.client.clearToken();
        this.output.appendLine(`Authentication failed: ${messageText}`);
        vscode.window.showErrorMessage(`Authentication failed: ${messageText}`);
        view.webview.postMessage({ type: 'error', message: messageText });
      }
    });
  }

  private async handleSignIn(view: vscode.WebviewView) {
    this.output.appendLine('Starting authentication from Account panel.');
    const flow = await this.client.startDeviceCode();

    if (!flow.device_code) {
      throw new Error('Device authorization response was missing a device code.');
    }

    view.webview.postMessage({ type: 'flow', flow });

    const verificationUrl = flow.verification_uri_complete || flow.verification_uri;
    if (verificationUrl) {
      vscode.env.openExternal(vscode.Uri.parse(verificationUrl));
    }

    await pollDeviceCode(this.client, flow.device_code, this.output);
    view.webview.postMessage({ type: 'done' });
    vscode.window.showInformationMessage('Signed in to AEP successfully.');
  }
}<|MERGE_RESOLUTION|>--- conflicted
+++ resolved
@@ -46,15 +46,8 @@
           <p class="hint">We keep polling every few seconds until your login completes.</p>
         </section>
       </div>`;
-<<<<<<< HEAD
-
-    view.webview.html = boilerplate(view.webview, this.ctx, body, ['base.css'], ['auth.js']);
-
-=======
 
     view.webview.html = boilerplate(view.webview, this.ctx, body, ['base.css', 'aurora.css'], ['auth.js']);
-
->>>>>>> 0e35a488
     view.webview.onDidReceiveMessage(async message => {
       try {
         if (message.type === 'open') {
