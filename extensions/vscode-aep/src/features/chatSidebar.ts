import * as vscode from 'vscode';
import { AEPClient } from '../api/client';
import { boilerplate } from '../webview/view';
import type { JiraIssue } from '../api/types';

export class ChatSidebarProvider implements vscode.WebviewViewProvider {
  private view: vscode.WebviewView | undefined;

  constructor(
    private readonly ctx: vscode.ExtensionContext,
    private readonly client: AEPClient,
    private readonly output: vscode.OutputChannel
  ) {}

  resolveWebviewView(view: vscode.WebviewView) {
    this.view = view;
    view.webview.options = { enableScripts: true };
    this.render();

    view.webview.onDidReceiveMessage(async message => {
      try {
        switch (message.type) {
          case 'openExternal':
            if (message.url) {
              vscode.env.openExternal(vscode.Uri.parse(message.url));
            }
            break;
          case 'openPortal':
            await vscode.commands.executeCommand('aep.openPortal');
            break;
          case 'pickIssue':
          case 'startSession':
            await vscode.commands.executeCommand('aep.startSession');
            break;
          case 'signIn':
            await vscode.commands.executeCommand('aep.signIn');
            setTimeout(() => this.render(), 2000);
            break;
          case 'refresh':
            await this.render();
            break;
          case 'chat':
            if (message.message) {
              await this.handleChatMessage(message.message);
            }
            break;
          default:
            this.output.appendLine(`Unknown chat message type: ${message.type}`);
        }
      } catch (error) {
        const text = error instanceof Error ? error.message : String(error);
        this.output.appendLine(`ChatSidebar message handling failed: ${text}`);
        vscode.window.showErrorMessage(`AEP Agent chat error: ${text}`);
      }
    });
  }

  refresh() {
    if (this.view) {
      this.render();
<<<<<<< HEAD
    }
  }

  async render() {
    if (!this.view) {
      return;
    }

    try {
      const [me, issues] = await Promise.all([
        this.client.me().catch(() => ({} as any)),
        this.client.listMyJiraIssues().catch(() => [])
      ]);

      const greeting = this.resolveGreeting();
      const body = me?.email ? this.signedInView(greeting, me.email, issues) : this.signedOutView();
      this.view.webview.html = boilerplate(this.view.webview, this.ctx, body, ['base.css', 'landing.css'], ['chat.js']);
    } catch (error) {
      const message = error instanceof Error ? error.message : String(error);
      this.output.appendLine(`ChatSidebar render failed: ${message}`);
      const fallback = `
        <div class="landing-container">
          <div class="hero-section">
            <div class="logo-area">
              <div class="logo">⚠️</div>
              <h1>AEP Agent</h1>
              <p class="tagline">We couldn't load your workspace right now.</p>
            </div>
            <p style="color: var(--vscode-descriptionForeground);">${this.escape(message)}</p>
            <vscode-button appearance="secondary" id="retry">Retry</vscode-button>
          </div>
        </div>`;
      this.view.webview.html = boilerplate(this.view.webview, this.ctx, fallback, ['base.css', 'landing.css'], ['chat.js']);
    }
  }

  private resolveGreeting(): string {
    const hour = new Date().getHours();
    if (hour < 12) {
      return 'Good morning';
    }
    if (hour < 18) {
      return 'Good afternoon';
=======
>>>>>>> 0e35a488
    }
    return 'Good evening';
  }

<<<<<<< HEAD
  private signedInView(greeting: string, email: string, issues: JiraIssue[]): string {
    const issueCards = issues.length
      ? issues.map(issue => this.renderIssue(issue)).join('')
      : `<div class="empty">No issues found. Check your Jira integration.</div>`;

    return `
      <div class="card">
        <div class="row"><span class="h">${greeting}, welcome to AEP Agent</span></div>
        <div class="row mono">Signed in as ${this.escape(email)}</div>
        <div class="row" style="gap:8px;margin-top:8px;">
          <vscode-button id="start" appearance="primary">Start Session</vscode-button>
          <vscode-button id="refresh" appearance="secondary">Refresh</vscode-button>
        </div>
      </div>
      ${issueCards}`;
  }

  private signedOutView(): string {
    return `
      <div class="landing-container">
        <div class="hero-section">
          <div class="logo-area">
            <div class="logo">🤖</div>
            <h1>AEP Agent</h1>
            <p class="tagline">Your AI-powered development assistant</p>
            <div class="status-indicator status-disconnected">
              ⚠️ Not connected - Authentication required
            </div>
          </div>

          <div class="auth-section">
            <vscode-button appearance="primary" id="signIn">
              🔐 Sign In with Auth0
            </vscode-button>
            <vscode-button appearance="secondary" id="getStarted">
              🧪 Demo Mode
            </vscode-button>
            <p style="margin-top: 1rem; font-size: 0.85em; color: var(--vscode-descriptionForeground); text-align: center;">
              ℹ️ Requires AEP backend server for authentication
            </p>
          </div>
        </div>
=======
  async render() {
    if (!this.view) {
      return;
    }

    try {
      const [me, issues] = await Promise.all([
        this.client.me().catch(() => ({} as any)),
        this.client.listMyJiraIssues().catch(() => [])
      ]);

      const greeting = this.resolveGreeting();
      const body = me?.email ? this.signedInView(greeting, me.email, issues) : this.signedOutView();
      this.view.webview.html = boilerplate(
        this.view.webview,
        this.ctx,
        body,
        ['base.css', 'aurora.css', 'landing.css'],
        ['chat.js']
      );
    } catch (error) {
      const message = error instanceof Error ? error.message : String(error);
      this.output.appendLine(`ChatSidebar render failed: ${message}`);
      const fallback = `
        <div class="aep-shell">
          <section class="panel aurora error">
            <div class="panel-header">
              <span class="badge badge-alert">Connectivity issue</span>
              <h1>We couldn't reach your workspace</h1>
              <p class="lead">${this.escape(message)}</p>
            </div>
            <div class="panel-actions">
              <vscode-button appearance="primary" id="retry" data-command="refresh">Try again</vscode-button>
              <vscode-button appearance="secondary" id="openPortal" data-command="openPortal">Open status dashboard</vscode-button>
            </div>
          </section>
        </div>`;
      this.view.webview.html = boilerplate(
        this.view.webview,
        this.ctx,
        fallback,
        ['base.css', 'aurora.css', 'landing.css'],
        ['chat.js']
      );
    }
  }
>>>>>>> 0e35a488

  private resolveGreeting(): string {
    const hour = new Date().getHours();
    if (hour < 12) {
      return 'Good morning';
    }
    if (hour < 18) {
      return 'Good afternoon';
    }
    return 'Good evening';
  }

  private signedInView(greeting: string, email: string, issues: JiraIssue[]): string {
    const displayName = this.formatName(email);
    const issueCards = issues.length
      ? issues.map(issue => this.renderIssue(issue)).join('')
      : `<div class="empty-state">
          <h3>No Jira issues detected</h3>
          <p>Connect a project in the Agent tab or load a demo to explore AEP workflows.</p>
          <div class="empty-actions">
          <vscode-button appearance="secondary" id="action-refresh" data-command="refresh">Refresh data</vscode-button>
          <vscode-button appearance="secondary" id="action-start" data-command="startSession">Open command session</vscode-button>
          </div>
<<<<<<< HEAD

          <div class="feature-card">
            <div class="feature-icon">📋</div>
            <h3>Task Planning</h3>
            <p>Break down JIRA issues into actionable steps</p>
          </div>

          <div class="feature-card">
            <div class="feature-icon">🔧</div>
            <h3>Auto Patches</h3>
            <p>Apply AI-generated code changes with confidence</p>
          </div>

          <div class="feature-card">
            <div class="feature-icon">👥</div>
            <h3>Team Collaboration</h3>
            <p>Share insights and collaborate with your team</p>
=======
        </div>`;

    return `
      <div class="aep-shell">
        <section class="panel aurora hero">
          <div class="panel-header">
            <span class="badge badge-success">Workspace connected</span>
            <h1>${this.escape(greeting)}, ${this.escape(displayName)}.</h1>
            <p class="lead">You're authenticated as ${this.escape(email)}. Launch a session or pick a Jira issue to begin shipping.</p>
          </div>
          <div class="panel-actions">
            <vscode-button id="action-start" data-command="startSession" appearance="primary">Launch agent session</vscode-button>
            <vscode-button id="action-refresh" data-command="refresh" appearance="secondary">Refresh workspace</vscode-button>
            <vscode-button id="action-portal" data-command="openPortal" appearance="secondary">Open Portal</vscode-button>
          </div>
          <div class="panel-metrics">
            <div class="metric">
              <span class="metric-value">${issues.length}</span>
              <span class="metric-label">Active Jira issues</span>
            </div>
            <div class="metric">
              <span class="metric-value">Realtime</span>
              <span class="metric-label">AEP sync</span>
            </div>
            <div class="metric">
              <span class="metric-value">Secured</span>
              <span class="metric-label">Auth0 login</span>
            </div>
>>>>>>> 0e35a488
          </div>
        </section>

        <section class="grid">
          <article class="module issues">
            <header>
              <div>
                <h2>Priority work</h2>
                <p>Assign AEP to break down tasks, draft plans, and prepare patches.</p>
              </div>
<<<<<<< HEAD
            </button>

            <button class="action-btn" id="loadSample">
              <span class="action-icon">📝</span>
=======
              <vscode-button appearance="secondary" id="action-refresh-secondary" data-command="refresh">Sync now</vscode-button>
            </header>
            <div class="issue-grid">${issueCards}</div>
          </article>

          <article class="module conversation">
            <header>
>>>>>>> 0e35a488
              <div>
                <h2>Chat with AEP</h2>
                <p>Ask for refactors, tests, deployment steps, or architecture reviews.</p>
              </div>
            </header>
            <div class="chat-log" id="chatMessages">
              <div class="chat-placeholder">
                <span>💬</span>
                <div>
                  <strong>Ready for your next request</strong>
                  <p>Summarize a pull request, draft a remediation plan, or generate a hotfix.</p>
                </div>
              </div>
            </div>
            <div class="chat-compose">
              <textarea id="chatInput" placeholder="Ask AEP to analyze a file, reason about tests, or prepare a plan..."></textarea>
              <vscode-button id="chatSend" appearance="primary">Send</vscode-button>
            </div>
          </article>
        </section>

        <section class="grid tertiary">
          <article class="module quick-actions">
            <header>
              <div>
                <h2>Quick actions</h2>
                <p>Drive the workflow without leaving VS Code.</p>
              </div>
            </header>
            <div class="quick-actions-grid">
              <button class="quick-action" data-command="startSession">
                <span class="icon">⚡</span>
                <div>
                  <strong>Start an execution session</strong>
                  <p>Open the Agent palette to create or resume tasks.</p>
                </div>
              </button>
              <button class="quick-action" data-command="refresh">
                <span class="icon">🔄</span>
                <div>
                  <strong>Resync integrations</strong>
                  <p>Force refresh Jira issues and workspace metadata.</p>
                </div>
              </button>
              <button class="quick-action" data-command="openPortal">
                <span class="icon">🌐</span>
                <div>
                  <strong>Review insights in Portal</strong>
                  <p>Jump to the AEP Portal for analytics and approvals.</p>
                </div>
              </button>
            </div>
          </article>
        </section>
      </div>`;
  }

<<<<<<< HEAD
        <div class="demo-chat" id="demoChat" style="display: none;">
          <div class="chat-header">
            <h3>💬 Chat with AEP Agent</h3>
            <button class="close-btn" id="closeDemo">×</button>
=======
  private signedOutView(): string {
    return `
      <div class="aep-shell">
        <section class="panel aurora hero">
          <div class="panel-header">
            <span class="badge badge-offline">Authentication required</span>
            <h1>Build with AEP Agent for engineering teams</h1>
            <p class="lead">Securely connect your workspace, orchestrate AI-assisted plans, and apply production-ready patches without leaving VS Code.</p>
>>>>>>> 0e35a488
          </div>
          <div class="panel-actions">
            <vscode-button id="cta-signin" data-command="signIn" appearance="primary">Sign in to AEP</vscode-button>
            <vscode-button id="cta-demo" appearance="secondary">Explore the interactive demo</vscode-button>
            <vscode-button id="cta-portal" data-command="openPortal" appearance="secondary">Visit Portal</vscode-button>
          </div>
          <div class="panel-metrics">
            <div class="metric">
              <span class="metric-value">Planning</span>
              <span class="metric-label">Generate AI-driven execution plans</span>
            </div>
            <div class="metric">
              <span class="metric-value">Shipping</span>
              <span class="metric-label">Apply validated patches in seconds</span>
            </div>
            <div class="metric">
              <span class="metric-value">Security</span>
              <span class="metric-label">Device-code login backed by Auth0</span>
            </div>
          </div>
        </section>

        <section class="grid">
          <article class="module">
            <header>
              <div>
                <h2>What you get with AEP</h2>
                <p>Purpose-built workflows that keep engineers in flow.</p>
              </div>
            </header>
            <div class="feature-grid">
              <div class="feature-card">
                <span class="icon">🧠</span>
                <h3>Full-context planning</h3>
                <p>Draft executable plans from Jira issues with approvals woven in.</p>
              </div>
              <div class="feature-card">
                <span class="icon">🛠️</span>
                <h3>Code change automation</h3>
                <p>Generate, review, and apply patches with guardrails and diff previews.</p>
              </div>
              <div class="feature-card">
                <span class="icon">📊</span>
                <h3>Operations visibility</h3>
                <p>Track session health, rollout risk, and completions from the Portal.</p>
              </div>
            </div>
          </article>

          <article class="module demo" data-visible="false" aria-hidden="true">
            <header>
              <div>
                <h2>Interactive showcase</h2>
                <p>Try a simulated conversation before authenticating.</p>
              </div>
              <button id="demo-close" class="ghost" aria-label="Close demo">×</button>
            </header>
            <div class="demo-log" id="demoLog">
              <div class="demo-message assistant">
                <strong>AEP Agent</strong>
                <p>Hi! I can help plan your sprint, triage bugs, and prep code changes. Ask me about your project.</p>
              </div>
            </div>
            <div class="demo-compose">
              <textarea id="demoInput" placeholder="Try: Generate a rollout plan for the onboarding flow"></textarea>
              <vscode-button id="demoSend" appearance="primary">Send</vscode-button>
            </div>
          </article>
        </section>

        <section class="grid tertiary">
          <article class="module timeline">
            <header>
              <div>
                <h2>How teams ship with AEP</h2>
              </div>
            </header>
            <ol class="timeline-steps">
              <li>
                <span class="step">01</span>
                <div>
                  <strong>Connect your workspace</strong>
                  <p>Authenticate with your organization and link Jira or GitHub projects.</p>
                </div>
              </li>
              <li>
                <span class="step">02</span>
                <div>
                  <strong>Generate plans</strong>
                  <p>Send an issue to the Agent panel to receive a review-ready execution plan.</p>
                </div>
              </li>
              <li>
                <span class="step">03</span>
                <div>
                  <strong>Approve and apply</strong>
                  <p>Review AI-suggested patches, approve changes, and merge with confidence.</p>
                </div>
              </li>
            </ol>
          </article>
        </section>
      </div>`;
  }

  private renderIssue(issue: JiraIssue): string {
    const status = issue.status ?? 'Pending';
    return `
      <div class="issue-card">
        <header>
          <span class="issue-key">${this.escape(issue.key)}</span>
          <span class="status-pill">${this.escape(status)}</span>
        </header>
        <p>${this.escape(issue.summary)}</p>
        <footer>
          <vscode-button appearance="primary" data-command="pickIssue" data-key="${this.escape(issue.key)}">Plan in Agent</vscode-button>
          <vscode-button appearance="secondary" data-url="${issue.url ?? ''}">Open in Jira</vscode-button>
        </footer>
      </div>`;
  }
<<<<<<< HEAD

  private renderIssue(issue: JiraIssue): string {
    return `
      <div class="card">
        <div class="row"><b>${this.escape(issue.key)}</b> — ${this.escape(issue.summary)} <span class="chip">${
          this.escape(issue.status)
        }</span></div>
        <div class="row">
          <vscode-button appearance="secondary" data-url="${issue.url ?? ''}" class="open">Open in Jira</vscode-button>
          <vscode-button class="plan">Plan</vscode-button>
        </div>
      </div>`;
  }

  private escape(text: string | null | undefined): string {
    return String(text ?? '')
      .replace(/&/g, '&amp;')
      .replace(/</g, '&lt;')
      .replace(/>/g, '&gt;');
=======

  private escape(text: string | null | undefined): string {
    return String(text ?? '')
      .replace(/&/g, '&amp;')
      .replace(/</g, '&lt;')
      .replace(/>/g, '&gt;');
  }

  private formatName(email: string): string {
    const name = email.split('@')[0] ?? email;
    return name
      .split(/[._-]+/)
      .filter(Boolean)
      .map(part => part.charAt(0).toUpperCase() + part.slice(1))
      .join(' ');
>>>>>>> 0e35a488
  }

  private async handleChatMessage(message: string) {
    if (!this.view) {
      return;
    }

    try {
      this.showChatMessage('user', message);
      this.showChatMessage('system', '🤔 Thinking...');

      const response = await this.client.chat(message);
      const answer = response.response || response.message || 'I received your message but had trouble generating a response.';
      this.showChatMessage('assistant', answer);
    } catch (error) {
      const text = error instanceof Error ? error.message : String(error);
      this.output.appendLine(`Chat error: ${text}`);
      this.showChatMessage(
        'assistant',
        'I encountered an error processing your message. Please check your connection and try again.'
      );
    }
  }

  private showChatMessage(role: 'user' | 'assistant' | 'system', content: string) {
    if (this.view) {
      this.view.webview.postMessage({
        type: 'chatMessage',
        role,
        content,
        timestamp: new Date().toLocaleTimeString()
      });
    }
  }
}<|MERGE_RESOLUTION|>--- conflicted
+++ resolved
@@ -58,100 +58,9 @@
   refresh() {
     if (this.view) {
       this.render();
-<<<<<<< HEAD
-    }
-  }
-
-  async render() {
-    if (!this.view) {
-      return;
-    }
-
-    try {
-      const [me, issues] = await Promise.all([
-        this.client.me().catch(() => ({} as any)),
-        this.client.listMyJiraIssues().catch(() => [])
-      ]);
-
-      const greeting = this.resolveGreeting();
-      const body = me?.email ? this.signedInView(greeting, me.email, issues) : this.signedOutView();
-      this.view.webview.html = boilerplate(this.view.webview, this.ctx, body, ['base.css', 'landing.css'], ['chat.js']);
-    } catch (error) {
-      const message = error instanceof Error ? error.message : String(error);
-      this.output.appendLine(`ChatSidebar render failed: ${message}`);
-      const fallback = `
-        <div class="landing-container">
-          <div class="hero-section">
-            <div class="logo-area">
-              <div class="logo">⚠️</div>
-              <h1>AEP Agent</h1>
-              <p class="tagline">We couldn't load your workspace right now.</p>
-            </div>
-            <p style="color: var(--vscode-descriptionForeground);">${this.escape(message)}</p>
-            <vscode-button appearance="secondary" id="retry">Retry</vscode-button>
-          </div>
-        </div>`;
-      this.view.webview.html = boilerplate(this.view.webview, this.ctx, fallback, ['base.css', 'landing.css'], ['chat.js']);
-    }
-  }
-
-  private resolveGreeting(): string {
-    const hour = new Date().getHours();
-    if (hour < 12) {
-      return 'Good morning';
-    }
-    if (hour < 18) {
-      return 'Good afternoon';
-=======
->>>>>>> 0e35a488
-    }
-    return 'Good evening';
-  }
-
-<<<<<<< HEAD
-  private signedInView(greeting: string, email: string, issues: JiraIssue[]): string {
-    const issueCards = issues.length
-      ? issues.map(issue => this.renderIssue(issue)).join('')
-      : `<div class="empty">No issues found. Check your Jira integration.</div>`;
-
-    return `
-      <div class="card">
-        <div class="row"><span class="h">${greeting}, welcome to AEP Agent</span></div>
-        <div class="row mono">Signed in as ${this.escape(email)}</div>
-        <div class="row" style="gap:8px;margin-top:8px;">
-          <vscode-button id="start" appearance="primary">Start Session</vscode-button>
-          <vscode-button id="refresh" appearance="secondary">Refresh</vscode-button>
-        </div>
-      </div>
-      ${issueCards}`;
-  }
-
-  private signedOutView(): string {
-    return `
-      <div class="landing-container">
-        <div class="hero-section">
-          <div class="logo-area">
-            <div class="logo">🤖</div>
-            <h1>AEP Agent</h1>
-            <p class="tagline">Your AI-powered development assistant</p>
-            <div class="status-indicator status-disconnected">
-              ⚠️ Not connected - Authentication required
-            </div>
-          </div>
-
-          <div class="auth-section">
-            <vscode-button appearance="primary" id="signIn">
-              🔐 Sign In with Auth0
-            </vscode-button>
-            <vscode-button appearance="secondary" id="getStarted">
-              🧪 Demo Mode
-            </vscode-button>
-            <p style="margin-top: 1rem; font-size: 0.85em; color: var(--vscode-descriptionForeground); text-align: center;">
-              ℹ️ Requires AEP backend server for authentication
-            </p>
-          </div>
-        </div>
-=======
+    }
+  }
+
   async render() {
     if (!this.view) {
       return;
@@ -198,7 +107,6 @@
       );
     }
   }
->>>>>>> 0e35a488
 
   private resolveGreeting(): string {
     const hour = new Date().getHours();
@@ -222,25 +130,6 @@
           <vscode-button appearance="secondary" id="action-refresh" data-command="refresh">Refresh data</vscode-button>
           <vscode-button appearance="secondary" id="action-start" data-command="startSession">Open command session</vscode-button>
           </div>
-<<<<<<< HEAD
-
-          <div class="feature-card">
-            <div class="feature-icon">📋</div>
-            <h3>Task Planning</h3>
-            <p>Break down JIRA issues into actionable steps</p>
-          </div>
-
-          <div class="feature-card">
-            <div class="feature-icon">🔧</div>
-            <h3>Auto Patches</h3>
-            <p>Apply AI-generated code changes with confidence</p>
-          </div>
-
-          <div class="feature-card">
-            <div class="feature-icon">👥</div>
-            <h3>Team Collaboration</h3>
-            <p>Share insights and collaborate with your team</p>
-=======
         </div>`;
 
     return `
@@ -269,7 +158,6 @@
               <span class="metric-value">Secured</span>
               <span class="metric-label">Auth0 login</span>
             </div>
->>>>>>> 0e35a488
           </div>
         </section>
 
@@ -280,12 +168,6 @@
                 <h2>Priority work</h2>
                 <p>Assign AEP to break down tasks, draft plans, and prepare patches.</p>
               </div>
-<<<<<<< HEAD
-            </button>
-
-            <button class="action-btn" id="loadSample">
-              <span class="action-icon">📝</span>
-=======
               <vscode-button appearance="secondary" id="action-refresh-secondary" data-command="refresh">Sync now</vscode-button>
             </header>
             <div class="issue-grid">${issueCards}</div>
@@ -293,7 +175,6 @@
 
           <article class="module conversation">
             <header>
->>>>>>> 0e35a488
               <div>
                 <h2>Chat with AEP</h2>
                 <p>Ask for refactors, tests, deployment steps, or architecture reviews.</p>
@@ -351,12 +232,6 @@
       </div>`;
   }
 
-<<<<<<< HEAD
-        <div class="demo-chat" id="demoChat" style="display: none;">
-          <div class="chat-header">
-            <h3>💬 Chat with AEP Agent</h3>
-            <button class="close-btn" id="closeDemo">×</button>
-=======
   private signedOutView(): string {
     return `
       <div class="aep-shell">
@@ -365,7 +240,6 @@
             <span class="badge badge-offline">Authentication required</span>
             <h1>Build with AEP Agent for engineering teams</h1>
             <p class="lead">Securely connect your workspace, orchestrate AI-assisted plans, and apply production-ready patches without leaving VS Code.</p>
->>>>>>> 0e35a488
           </div>
           <div class="panel-actions">
             <vscode-button id="cta-signin" data-command="signIn" appearance="primary">Sign in to AEP</vscode-button>
@@ -486,27 +360,6 @@
         </footer>
       </div>`;
   }
-<<<<<<< HEAD
-
-  private renderIssue(issue: JiraIssue): string {
-    return `
-      <div class="card">
-        <div class="row"><b>${this.escape(issue.key)}</b> — ${this.escape(issue.summary)} <span class="chip">${
-          this.escape(issue.status)
-        }</span></div>
-        <div class="row">
-          <vscode-button appearance="secondary" data-url="${issue.url ?? ''}" class="open">Open in Jira</vscode-button>
-          <vscode-button class="plan">Plan</vscode-button>
-        </div>
-      </div>`;
-  }
-
-  private escape(text: string | null | undefined): string {
-    return String(text ?? '')
-      .replace(/&/g, '&amp;')
-      .replace(/</g, '&lt;')
-      .replace(/>/g, '&gt;');
-=======
 
   private escape(text: string | null | undefined): string {
     return String(text ?? '')
@@ -522,7 +375,6 @@
       .filter(Boolean)
       .map(part => part.charAt(0).toUpperCase() + part.slice(1))
       .join(' ');
->>>>>>> 0e35a488
   }
 
   private async handleChatMessage(message: string) {
