--- conflicted
+++ resolved
@@ -38,12 +38,9 @@
               this.selectStep(message.index);
             }
             break;
-<<<<<<< HEAD
-=======
           case 'start-session':
             await vscode.commands.executeCommand('aep.startSession');
             break;
->>>>>>> 0e35a488
           case 'approve':
             await this.approveSelected();
             break;
@@ -126,50 +123,6 @@
     try {
       if (this.steps.length === 0) {
         const body = `
-<<<<<<< HEAD
-          <div class="plan-placeholder">
-            <div class="card">
-              <div class="h">Plan &amp; Act</div>
-              <p class="lead">Select an issue from the Agent view to generate an execution plan.</p>
-              <vscode-button id="demo-plan" appearance="secondary">🧪 Load Demo Plan</vscode-button>
-            </div>
-            <ul class="how-it-works">
-              <li>Pick a JIRA issue from the Agent tab</li>
-              <li>AEP drafts a reviewable plan</li>
-              <li>Approve or reject each step</li>
-              <li>Apply AI-generated patches with one click</li>
-            </ul>
-          </div>`;
-        this.view.webview.html = boilerplate(this.view.webview, this.ctx, body, ['base.css', 'plan.css'], ['plan.js']);
-        return;
-      }
-
-      const body = `
-        <div class="wrap">
-          <div class="card"><div class="h">Plan &amp; Act</div></div>
-          <div class="steps">
-            <ul>
-              ${this.steps
-                .map((step, index) => this.renderStep(step, index === this.selectedIndex, index))
-                .join('')}
-            </ul>
-          </div>
-          <div class="details">
-            ${
-              this.selectedPatch
-                ? `<pre>${this.escape(this.selectedPatch)}</pre>`
-                : '<em>Select a step to inspect details</em>'
-            }
-          </div>
-          <div class="actions">
-            <vscode-button id="approve">Approve</vscode-button>
-            <vscode-button appearance="secondary" id="reject">Reject</vscode-button>
-            <vscode-button id="apply">Apply Patch</vscode-button>
-          </div>
-        </div>`;
-
-      this.view.webview.html = boilerplate(this.view.webview, this.ctx, body, ['base.css', 'plan.css'], ['plan.js']);
-=======
           <div class="plan-shell">
             <section class="panel aurora plan-hero">
               <div class="panel-header">
@@ -276,18 +229,29 @@
         ['base.css', 'aurora.css', 'plan.css'],
         ['plan.js']
       );
->>>>>>> 0e35a488
     } catch (error) {
       this.showError(error);
     }
   }
 
   private renderStep(step: ProposedStep, isSelected: boolean, index: number): string {
-<<<<<<< HEAD
-    const classes = isSelected ? 'sel' : '';
+    const classes = ['plan-step'];
+    if (isSelected) {
+      classes.push('active');
+    }
+    if (step.status) {
+      classes.push(`status-${this.slugify(step.status)}`);
+    }
     const subtitle = step.details || step.description || '';
-    const subtitleHtml = subtitle ? ` <span class="hint">${this.escape(subtitle)}</span>` : '';
-    return `<li class="${classes}" data-i="${index}">${this.escape(step.kind)}: ${this.escape(step.title)}${subtitleHtml}</li>`;
+    return `
+      <li class="${classes.join(' ')}" data-i="${index}">
+        <span class="step-index">${(index + 1).toString().padStart(2, '0')}</span>
+        <div class="step-copy">
+          <strong>${this.escape(step.kind)} · ${this.escape(step.title)}</strong>
+          ${subtitle ? `<p>${this.escape(subtitle)}</p>` : ''}
+        </div>
+        ${step.status ? `<span class="status-pill">${this.escape(step.status)}</span>` : ''}
+      </li>`;
   }
 
   private escape(text: string | null | undefined): string {
@@ -295,6 +259,13 @@
       .replace(/&/g, '&amp;')
       .replace(/</g, '&lt;')
       .replace(/>/g, '&gt;');
+  }
+
+  private slugify(text: string): string {
+    return text
+      .toLowerCase()
+      .replace(/[^a-z0-9]+/g, '-')
+      .replace(/^-+|-+$/g, '');
   }
 
   private demoPlan(): ProposedStep[] {
@@ -326,70 +297,6 @@
     ];
   }
 
-=======
-    const classes = ['plan-step'];
-    if (isSelected) {
-      classes.push('active');
-    }
-    if (step.status) {
-      classes.push(`status-${this.slugify(step.status)}`);
-    }
-    const subtitle = step.details || step.description || '';
-    return `
-      <li class="${classes.join(' ')}" data-i="${index}">
-        <span class="step-index">${(index + 1).toString().padStart(2, '0')}</span>
-        <div class="step-copy">
-          <strong>${this.escape(step.kind)} · ${this.escape(step.title)}</strong>
-          ${subtitle ? `<p>${this.escape(subtitle)}</p>` : ''}
-        </div>
-        ${step.status ? `<span class="status-pill">${this.escape(step.status)}</span>` : ''}
-      </li>`;
-  }
-
-  private escape(text: string | null | undefined): string {
-    return String(text ?? '')
-      .replace(/&/g, '&amp;')
-      .replace(/</g, '&lt;')
-      .replace(/>/g, '&gt;');
-  }
-
-  private slugify(text: string): string {
-    return text
-      .toLowerCase()
-      .replace(/[^a-z0-9]+/g, '-')
-      .replace(/^-+|-+$/g, '');
-  }
-
-  private demoPlan(): ProposedStep[] {
-    return [
-      {
-        id: 'demo-1',
-        kind: 'Setup',
-        title: 'Analyze requirements and create project structure',
-        description: 'Analyze requirements and create project structure',
-        status: 'pending',
-        patch: '// Demo patch 1\n+ Create new component\n- Remove old file'
-      },
-      {
-        id: 'demo-2',
-        kind: 'Implement',
-        title: 'Implement core functionality',
-        description: 'Implement core functionality',
-        status: 'pending',
-        patch: '// Demo patch 2\n+ Add main logic\n+ Update tests'
-      },
-      {
-        id: 'demo-3',
-        kind: 'Validate',
-        title: 'Add error handling and validation',
-        description: 'Add error handling and validation',
-        status: 'pending',
-        patch: '// Demo patch 3\n+ Try-catch blocks\n+ Input validation'
-      }
-    ];
-  }
-
->>>>>>> 0e35a488
   private showError(error: unknown) {
     if (!this.view) {
       return;
@@ -399,15 +306,6 @@
     this.output.appendLine(`Plan panel error: ${message}`);
 
     const body = `
-<<<<<<< HEAD
-      <div class="card error">
-        <div class="h">We hit a snag</div>
-        <p>${this.escape(message)}</p>
-        <vscode-button id="demo-plan" appearance="secondary">Try Demo Plan</vscode-button>
-      </div>`;
-
-    this.view.webview.html = boilerplate(this.view.webview, this.ctx, body, ['base.css', 'plan.css'], ['plan.js']);
-=======
       <div class="plan-shell">
         <section class="panel aurora error">
           <div class="panel-header">
@@ -429,6 +327,5 @@
       ['base.css', 'aurora.css', 'plan.css'],
       ['plan.js']
     );
->>>>>>> 0e35a488
   }
 }